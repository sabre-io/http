--- conflicted
+++ resolved
@@ -7,14 +7,9 @@
     "require" : {
         "php"          : ">=7.0",
         "ext-mbstring" : "*",
-<<<<<<< HEAD
+        "ext-ctype"    : "*",
         "sabre/event"  : ">=4.0 <6.0",
         "sabre/uri"    : "^2.0"
-=======
-        "ext-ctype"    : "*",
-        "sabre/event"  : ">=1.0.0,<4.0.0",
-        "sabre/uri"    : "~1.0"
->>>>>>> dd50e726
     },
     "require-dev" : {
         "phpunit/phpunit" : ">=5.6.0",
