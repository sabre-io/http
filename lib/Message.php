--- conflicted
+++ resolved
@@ -47,22 +47,9 @@
      *
      * @return string HTTP protocol version.
      */
-<<<<<<< HEAD
     function getProtocolVersion() {
 
         return $this->protocolVersion;
-=======
-    function getBodyAsStream() {
-
-        $body = $this->getBody();
-        if (is_string($body) || is_null($body)) {
-            $stream = fopen('php://temp', 'r+');
-            fwrite($stream, $body);
-            rewind($stream);
-            return $stream;
-        }
-        return $body;
->>>>>>> c55cbc1d
 
     }
 
@@ -77,21 +64,9 @@
      */
     function setProtocolVersion($version) {
 
-<<<<<<< HEAD
         $this->protocolVersion = $version;
-=======
-        $body = $this->getBody();
-        if (is_string($body)) {
-            return $body;
-        }
-        if (is_null($body)) {
-            return '';
-        }
-        return stream_get_contents($body);
->>>>>>> c55cbc1d
-
-    }
-
+
+    }
 
     /**
      * Gets the body of the message.
@@ -145,11 +120,7 @@
     }
 
     /**
-<<<<<<< HEAD
      * Checks if a header exists by the given case-insensitive name.
-=======
-     * Will return true or false, depending on if a HTTP header exists.
->>>>>>> c55cbc1d
      *
      * @param string $header Case-insensitive header name.
      * @return bool Returns true if any header names match the given header
@@ -163,10 +134,6 @@
     }
 
     /**
-<<<<<<< HEAD
-     * Retrieves a header by the given case-insensitive name as an array of
-     * strings.
-=======
      * Returns a specific HTTP header, based on it's name.
      *
      * The name must be treated as case-insensitive.
@@ -174,7 +141,6 @@
      *
      * If a header appeared more than once in a HTTP request, this method will
      * concatenate all the values with a comma.
->>>>>>> c55cbc1d
      *
      * @param string $header Case-insensitive header name.
      * @return string[]
@@ -191,16 +157,9 @@
     }
 
     /**
-<<<<<<< HEAD
      * Retrieves a header by the given case-insensitive name as an array of strings.
-=======
-     * Returns a HTTP header as an array.
-     *
-     * For every time the HTTP header appeared in the request or response, an
-     * item will appear in the array.
      *
      * If the header did not exists, this method will return an empty array.
->>>>>>> c55cbc1d
      *
      * @param string $header Case-insensitive header name.
      * @return string[]
