<?php declare (strict_types=1);

namespace Sabre\HTTP;

/**
 * This is the abstract base class for both the Request and Response objects.
 *
 * This object contains a few simple methods that are shared by both.
 *
 * @copyright Copyright (C) fruux GmbH (https://fruux.com/)
 * @author Evert Pot (http://evertpot.com/)
 * @license http://sabre.io/license/ Modified BSD License
 */
abstract class Message implements MessageInterface {

    /**
     * Request body
     *
     * This should be a stream resource, string or a callback writing the body to php://output
     *
     * @var resource|string|callable
     */
    protected $body;

    /**
     * Contains the list of HTTP headers
     *
     * @var array
     */
    protected $headers = [];

    /**
     * HTTP message version (1.0 or 1.1)
     *
     * @var string
     */
    protected $httpVersion = '1.1';

    /**
     * Returns the body as a readable stream resource.
     *
     * Note that the stream may not be rewindable, and therefore may only be
     * read once.
     *
     * @return resource
     */
    function getBodyAsStream() {

        $body = $this->getBody();
        if (is_callable($this->body)) {
            $body = $this->getBodyAsString();
        }
        if (is_string($body) || is_null($body)) {
            $stream = fopen('php://temp', 'r+');
            fwrite($stream, (string)$body);
            rewind($stream);
            return $stream;
        }
        return $body;

    }

    /**
     * Returns the body as a string.
     *
     * Note that because the underlying data may be based on a stream, this
     * method could only work correctly the first time.
     */
    function getBodyAsString() : string {

        $body = $this->getBody();
        if (is_string($body)) {
            return $body;
        }
        if (is_null($body)) {
            return '';
        }
        if (is_callable($body)) {
            ob_start();
            $body();
            return ob_get_clean();
        }
        $contentLength = $this->getHeader('Content-Length');
<<<<<<< HEAD
        if (null === $contentLength) {
            return stream_get_contents($body);
        } else {
            return stream_get_contents($body, (int)$contentLength);
=======
        if (is_int($contentLength) || ctype_digit($contentLength)) {
            return stream_get_contents($body, $contentLength);
        } else {
            return stream_get_contents($body);
>>>>>>> dd50e726
        }
    }

    /**
     * Returns the message body, as it's internal representation.
     *
     * This could be either a string, a stream or a callback writing the body to php://output.
     *
     * @return resource|string|callable
     */
    function getBody() {

        return $this->body;

    }

    /**
     * Replaces the body resource with a new stream, string or a callback writing the body to php://output.
     *
     * @param resource|string|callable $body
     * @return void
     */
    function setBody($body) {

        $this->body = $body;

    }

    /**
     * Returns all the HTTP headers as an array.
     *
     * Every header is returned as an array, with one or more values.
     */
    function getHeaders() : array {

        $result = [];
        foreach ($this->headers as $headerInfo) {
            $result[$headerInfo[0]] = $headerInfo[1];
        }
        return $result;

    }

    /**
     * Will return true or false, depending on if a HTTP header exists.
     */
    function hasHeader(string $name) : bool {

        return isset($this->headers[strtolower($name)]);

    }

    /**
     * Returns a specific HTTP header, based on it's name.
     *
     * The name must be treated as case-insensitive.
     * If the header does not exist, this method must return null.
     *
     * If a header appeared more than once in a HTTP request, this method will
     * concatenate all the values with a comma.
     *
     * Note that this not make sense for all headers. Some, such as
     * `Set-Cookie` cannot be logically combined with a comma. In those cases
     * you *should* use getHeaderAsArray().
     *
     * @return string|null
     */
    function getHeader(string $name) {

        $name = strtolower($name);

        if (isset($this->headers[$name])) {
            return implode(',', $this->headers[$name][1]);
        }
        return null;

    }

    /**
     * Returns a HTTP header as an array.
     *
     * For every time the HTTP header appeared in the request or response, an
     * item will appear in the array.
     *
     * If the header did not exists, this method will return an empty array.
     *
     * @return string[]
     */
    function getHeaderAsArray(string $name) : array {

        $name = strtolower($name);

        if (isset($this->headers[$name])) {
            return $this->headers[$name][1];
        }

        return [];

    }

    /**
     * Updates a HTTP header.
     *
     * The case-sensitivity of the name value must be retained as-is.
     *
     * If the header already existed, it will be overwritten.
     *
     * @param string|string[] $value
     * @return void
     */
    function setHeader(string $name, $value) {

        $this->headers[strtolower($name)] = [$name, (array)$value];

    }

    /**
     * Sets a new set of HTTP headers.
     *
     * The headers array should contain headernames for keys, and their value
     * should be specified as either a string or an array.
     *
     * Any header that already existed will be overwritten.
     *
     * @return void
     */
    function setHeaders(array $headers) {

        foreach ($headers as $name => $value) {
            $this->setHeader($name, $value);
        }

    }

    /**
     * Adds a HTTP header.
     *
     * This method will not overwrite any existing HTTP header, but instead add
     * another value. Individual values can be retrieved with
     * getHeadersAsArray.
     *
     * @param scalar $value
     * @return void
     */
    function addHeader(string $name, $value) {

        $lName = strtolower($name);
        if (isset($this->headers[$lName])) {
            $this->headers[$lName][1] = array_merge(
                $this->headers[$lName][1],
                (array)$value
            );
        } else {
            $this->headers[$lName] = [
                $name,
                (array)$value
            ];
        }

    }

    /**
     * Adds a new set of HTTP headers.
     *
     * Any existing headers will not be overwritten.
     *
     * @return void
     */
    function addHeaders(array $headers) {

        foreach ($headers as $name => $value) {
            $this->addHeader($name, $value);
        }

    }


    /**
     * Removes a HTTP header.
     *
     * The specified header name must be treated as case-insensitive.
     * This method should return true if the header was successfully deleted,
     * and false if the header did not exist.
     */
    function removeHeader(string $name) : bool {

        $name = strtolower($name);
        if (!isset($this->headers[$name])) {
            return false;
        }
        unset($this->headers[$name]);
        return true;

    }

    /**
     * Sets the HTTP version.
     *
     * Should be 1.0 or 1.1.
     *
     * @return void
     */
    function setHttpVersion(string $version) {

        $this->httpVersion = $version;

    }

    /**
     * Returns the HTTP version.
     *
     * @return string
     */
    function getHttpVersion() : string {

        return $this->httpVersion;

    }

}<|MERGE_RESOLUTION|>--- conflicted
+++ resolved
@@ -81,17 +81,10 @@
             return ob_get_clean();
         }
         $contentLength = $this->getHeader('Content-Length');
-<<<<<<< HEAD
-        if (null === $contentLength) {
-            return stream_get_contents($body);
-        } else {
+        if (is_int($contentLength) || ctype_digit($contentLength)) {
             return stream_get_contents($body, (int)$contentLength);
-=======
-        if (is_int($contentLength) || ctype_digit($contentLength)) {
-            return stream_get_contents($body, $contentLength);
         } else {
             return stream_get_contents($body);
->>>>>>> dd50e726
         }
     }
 
