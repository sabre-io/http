<?php

namespace Sabre\HTTP;

use Psr\Http\Message\StreamableInterface;
use Psr\Http\Message\MessageInterface as PsrMessageInterface;

/**
 * This trait contains a bunch of methods, shared by both the RequestDecorator
 * and the ResponseDecorator.
 *
 * Didn't seem needed to create a full class for this, so we're just
 * implementing it as a trait.
 *
 * @copyright Copyright (C) 2009-2015 fruux GmbH (https://fruux.com/).
 * @author Evert Pot (http://evertpot.com/)
 * @license http://sabre.io/license/ Modified BSD License
 */
trait MessageDecoratorTrait {

    /**
     * The inner request object.
     *
     * All method calls will be forwarded here.
     *
     * @var PsrMessageInterface
     */
    protected $inner;

    /**
     * Gets the HTTP protocol version as a string.
     *
     * The string MUST contain only the HTTP version number (e.g., "1.1", "1.0").
     *
     * @return string HTTP protocol version.
     */
    function getProtocolVersion() {

        return $this->inner->getProtocolVersion();

    }

    /**
     * Set the HTTP protocol version.
     *
     * The version string MUST contain only the HTTP version number (e.g.,
     * "1.1", "1.0").
     *
     * @param string $version HTTP protocol version
     * @return void
     */
    function setProtocolVersion($version) {

        $this->inner->setProtocolVersion($version);

    }

    /**
     * Gets the body of the message.
     *
     * @return StreamableInterface|null Returns the body, or null if not set.
     */
    function getBody() {

        return $this->inner->getBody();

    }

    /**
     * Sets the body of the message.
     *
     * The body MUST be a StreamableInterface object. Setting the body to null MUST
     * remove the existing body.
     *
     * @param StreamableInterface|null $body Body.
     * @return void
     * @throws \InvalidArgumentException When the body is not valid.
     */
    function setBody(StreamableInterface $body = null) {

        $this->inner->setBody($body);

    }

    /**
     * Gets all message headers.
     *
     * The keys represent the header name as it will be sent over the wire, and
     * each value is an array of strings associated with the header.
     *
     *     // Represent the headers as a string
     *     foreach ($message->getHeaders() as $name => $values) {
     *         echo $name . ": " . implode(", ", $values);
     *     }
     *
     *     // Emit headers iteratively:
     *     foreach ($message->getHeaders() as $name => $values) {
     *         foreach ($values as $value) {
     *             header(sprintf('%s: %s', $name, $value), false);
     *         }
     *     }
     *
     * @return array Returns an associative array of the message's headers. Each
     *     key MUST be a header name, and each value MUST be an array of strings.
     */
    function getHeaders() {

        return $this->inner->getHeaders();

    }

    /**
<<<<<<< HEAD
     * Checks if a header exists by the given case-insensitive name.
=======
     * Will return true or false, depending on if a HTTP header exists.
>>>>>>> c55cbc1d
     *
     * @param string $header Case-insensitive header name.
     * @return bool Returns true if any header names match the given header
     *     name using a case-insensitive string comparison. Returns false if
     *     no matching header name is found in the message.
     */
    function hasHeader($header) {

        return $this->inner->hasHeader($header);

    }

    /**
     * Retrieve a header by the given case-insensitive name as a string.
     *
     * This method returns all of the header values of the given
     * case-insensitive header name as a string concatenated together using
     * a comma.
     *
<<<<<<< HEAD
     * @param string $header Case-insensitive header name.
     * @return string
=======
     * If a header appeared more than once in a HTTP request, this method will
     * concatenate all the values with a comma.
     *
     * Note that this not make sense for all headers. Some, such as
     * `Set-Cookie` cannot be logically combined with a comma. In those cases
     * you *should* use getHeaderAsArray().
     *
     * @param string $name
     * @return string|null
>>>>>>> c55cbc1d
     */
    function getHeader($header) {

        return $this->inner->getHeader($header);

    }

    /**
     * Retrieves a header by the given case-insensitive name as an array of strings.
     *
<<<<<<< HEAD
     * @param string $header Case-insensitive header name.
=======
     * For every time the HTTP header appeared in the request or response, an
     * item will appear in the array.
     *
     * If the header did not exists, this method will return an empty array.
     *
     * @param string $name
>>>>>>> c55cbc1d
     * @return string[]
     */
    function getHeaderAsArray($header) {

        return $this->inner->getHeaderAsArray($header);

    }

    /**
     * Sets a header, replacing any existing values of any headers with the
     * same case-insensitive name.
     *
     * The header name is case-insensitive. The header values MUST be a string
     * or an array of strings.
     *
     * @param string $header Header name
     * @param string|string[] $value Header value(s).
     * @return void
     * @throws \InvalidArgumentException for invalid header names or values.
     */
    function setHeader($header, $value) {

        $this->inner->setHeader($header, $value);

    }

    /**
     * Appends a header value for the specified header.
     *
     * Existing values for the specified header will be maintained. The new
     * value(s) will be appended to the existing list.
     *
     * @param string $header Header name to add
     * @param string|string[] $value Header value(s).
     * @return void
     * @throws \InvalidArgumentException for invalid header names or values.
     */
    function addHeader($header, $value) {

        $this->inner->addHeader($header, $value);

    }

    /**
     * Remove a specific header by case-insensitive name.
     *
     * @param string $header HTTP header to remove
     * @return void
     */
    function removeHeader($header) {

        $this->inner->removeHeader($header);

    }

}<|MERGE_RESOLUTION|>--- conflicted
+++ resolved
@@ -110,11 +110,7 @@
     }
 
     /**
-<<<<<<< HEAD
      * Checks if a header exists by the given case-insensitive name.
-=======
-     * Will return true or false, depending on if a HTTP header exists.
->>>>>>> c55cbc1d
      *
      * @param string $header Case-insensitive header name.
      * @return bool Returns true if any header names match the given header
@@ -134,40 +130,21 @@
      * case-insensitive header name as a string concatenated together using
      * a comma.
      *
-<<<<<<< HEAD
      * @param string $header Case-insensitive header name.
      * @return string
-=======
-     * If a header appeared more than once in a HTTP request, this method will
-     * concatenate all the values with a comma.
-     *
-     * Note that this not make sense for all headers. Some, such as
-     * `Set-Cookie` cannot be logically combined with a comma. In those cases
-     * you *should* use getHeaderAsArray().
+     */
+    function getHeader($header) {
+
+        return $this->inner->getHeader($header);
+
+    }
+
+    /**
+     * Retrieves a header by the given case-insensitive name as an array of strings.
+     *
+     * If the header did not exists, this method will return an empty array.
      *
      * @param string $name
-     * @return string|null
->>>>>>> c55cbc1d
-     */
-    function getHeader($header) {
-
-        return $this->inner->getHeader($header);
-
-    }
-
-    /**
-     * Retrieves a header by the given case-insensitive name as an array of strings.
-     *
-<<<<<<< HEAD
-     * @param string $header Case-insensitive header name.
-=======
-     * For every time the HTTP header appeared in the request or response, an
-     * item will appear in the array.
-     *
-     * If the header did not exists, this method will return an empty array.
-     *
-     * @param string $name
->>>>>>> c55cbc1d
      * @return string[]
      */
     function getHeaderAsArray($header) {
